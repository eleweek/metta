--- conflicted
+++ resolved
@@ -24,14 +24,8 @@
         super().__init__(env, policy, input_size, hidden_size, num_layers)
 
 class PufferAgentWrapper(nn.Module):
-<<<<<<< HEAD
-    def __init__(self, agent: MettaAgent, actor_hidden_sizes, env: PettingZooPufferEnv):
-        super().__init__()
-        actor_hidden_sizes = [actor_hidden_sizes] # need help: I had to convert to list to make this work. Passing in a list from cfg created another error.
-=======
     def __init__(self, agent: MettaAgent, actor_hidden_sizes: List[int], env: PettingZooPufferEnv):
         super().__init__()
->>>>>>> 99577b64
         if isinstance(env.single_action_space, pufferlib.spaces.Discrete):
             self.atn_type = make_nn_stack(
                 input_size=agent.decoder_out_size(),
@@ -93,11 +87,7 @@
         env.grid_features,
         env.global_features,
         _recursive_=False)
-<<<<<<< HEAD
-    puffer_agent = PufferAgentWrapper(agent, cfg.agent.actor.hidden_sizes, env)
-=======
     puffer_agent = PufferAgentWrapper(agent, list(cfg.agent.actor.hidden_sizes), env)
->>>>>>> 99577b64
 
     if cfg.agent.core.rnn_num_layers > 0:
         puffer_agent = Recurrent(
