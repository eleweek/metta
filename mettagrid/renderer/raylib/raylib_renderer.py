--- conflicted
+++ resolved
@@ -203,10 +203,6 @@
                 # rl.DrawTextEx(self.font, f"{title}:".encode(),
                 #               (sidebar_x + 10, y), font_size, 1, color)
                 self.font_renderer.render_text(f"{title}:", sidebar_x + 10, y, font_size, color)
-<<<<<<< HEAD
-=======
-
->>>>>>> c1c8e069
                 y += line_height * 2
 
                 for key, value in obj.items():
